import datetime
import os
import time

import dask
import numpy as np

from wildfire import multiprocessing


def test_flatten_array():
    actual = multiprocessing.flatten_array([[1], [2], [3], [4]])
    np.testing.assert_array_equal(actual, np.array([1, 2, 3, 4]))


<<<<<<< HEAD
def test_dask_client():
    with multiprocessing.dask_client() as client:
        assert isinstance(client, dask.distributed.client.Client)
=======
def test_start_dask_client():
    actual = multiprocessing.start_dask_client()
    assert isinstance(actual, dask.distributed.client.Client)
    actual.close()
>>>>>>> c3150389


def test_map_function():
    num_cpus = os.cpu_count()

    def timer(x):
        time.sleep(1)
        return x + 1

    started_at = datetime.datetime.utcnow()
    multiprocessing.map_function(timer, range(num_cpus * 2))
    finished_at = datetime.datetime.utcnow()

    np.testing.assert_almost_equal(
        (finished_at - started_at).total_seconds(), 2, decimal=0
    )<|MERGE_RESOLUTION|>--- conflicted
+++ resolved
@@ -12,19 +12,12 @@
     actual = multiprocessing.flatten_array([[1], [2], [3], [4]])
     np.testing.assert_array_equal(actual, np.array([1, 2, 3, 4]))
 
-
-<<<<<<< HEAD
+    
 def test_dask_client():
     with multiprocessing.dask_client() as client:
         assert isinstance(client, dask.distributed.client.Client)
-=======
-def test_start_dask_client():
-    actual = multiprocessing.start_dask_client()
-    assert isinstance(actual, dask.distributed.client.Client)
-    actual.close()
->>>>>>> c3150389
 
-
+        
 def test_map_function():
     num_cpus = os.cpu_count()
 
