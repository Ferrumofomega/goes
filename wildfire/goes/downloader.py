--- conflicted
+++ resolved
@@ -170,11 +170,7 @@
         product_description = product_description_format.format(region=region[0])
 
         current = start.replace(minute=0, second=0, microsecond=0)
-<<<<<<< HEAD
-        inner_pbar = tqdm(total=_num_hours_to_check(start=current, end=end), desc="Hours")
-=======
         inner_progress_bar = tqdm(total=_num_hours_to_check(start=current, end=end), desc="Hours")
->>>>>>> 149e97de
         while current <= end:
             key_filter = key_path_format.format(
                 product_description=product_description,
@@ -195,11 +191,6 @@
             ]
             scans += s3_scans
             current += datetime.timedelta(hours=1)
-<<<<<<< HEAD
-            inner_pbar.update(1)
-        inner_pbar.close()
-=======
             inner_progress_bar.update(1)
         inner_progress_bar.close()
->>>>>>> 149e97de
     return scans