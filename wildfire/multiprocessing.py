--- conflicted
+++ resolved
@@ -10,17 +10,11 @@
 
 
 def map_function(function, function_args, pbs=False, **cluster_kwargs):
-<<<<<<< HEAD
-=======
-    dask_client = start_dask_client(pbs=pbs, **cluster_kwargs)
-
->>>>>>> c3150389
     _logger.info(
         "Running %s in parallel with args of shape %s",
         function.__name__,
         np.shape(function_args),
     )
-<<<<<<< HEAD
     with dask_client(pbs=pbs, **cluster_kwargs) as client:
         if len(np.shape(function_args)) == 1:
             function_args = [function_args]
@@ -34,37 +28,20 @@
 
 @contextmanager
 def dask_client(pbs=False, **cluster_kwargs):
-=======
-
-    if len(np.shape(function_args)) == 1:
-        function_args = [function_args]
-
-    futures = dask_client.map(function, *function_args)
-    progress(futures)
-    return_values = dask_client.gather(futures)
-    dask_client.close()
-    return return_values
-
-
-def start_dask_client(pbs=False, **cluster_kwargs):
->>>>>>> c3150389
     cluster = (
         PBSCluster(**cluster_kwargs)
         if pbs
         else LocalCluster(processes=False, **cluster_kwargs)
     )
     client = Client(cluster)
-<<<<<<< HEAD
     try:
         _logger.info("Dask Cluster: %s\nDask Client: %s", cluster, client)
         yield client
 
     finally:
         client.close()
-=======
     _logger.info("Dask Cluster: %s\nDask Client: %s", cluster, client)
     return client
->>>>>>> c3150389
 
 
 def flatten_array(arr):
